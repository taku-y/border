--- conflicted
+++ resolved
@@ -120,14 +120,7 @@
 //! let actor_man_config = ActorManagerConfig::default();
 //! let async_trainer_config = AsyncTrainerConfig::default();
 //! let mut recorder: Box<dyn AggregateRecorder> = Box::new(NullRecorder {});
-<<<<<<< HEAD
-//! let mut evaluator = {
-//!     let env = Env::build(&env_config_eval, 0).unwrap();
-//!     DefaultEvaluator::<TestEnv, TestAgent2>::new(env, 1).unwrap()
-//! };
-=======
 //! let mut evaluator = DefaultEvaluator::<TestEnv>::new(&env_config_eval, 0, 1).unwrap();
->>>>>>> e05d8e1a
 //!
 //! border_async_trainer::util::train_async::<TestAgent2, _, _, StepProcessor>(
 //!     &agent_config(),
