# Changelog

## v0.0.7 (20??-??-??)
<<<<<<< HEAD
=======

### Added

Support MLflow tracking (`border-mlflow-tracking`) (https://github.com/taku-y/border/issues/2).
>>>>>>> 7ce76a76

### Changed

* Take `self` in the signature of `push()` method of replay buffer (`border-core`)
* Add candle agent (`border-candle-agent`)
* Fix a bug in `MlpConfig` (`border-tch-agent`)

## v0.0.6 (2023-09-19)

### Added

* Docker files (`border`).
* Singularity files (`border`)
* Script for GPUSOROBAN (#67)
* `Evaluator` trait in `border-core` (#70). It can be used to customize evaluation logic in `Trainer`.
* Example of asynchronous trainer for native Atari environment and DQN (`border/examples`).
* Move tensorboard recorder into a separate crate (`border-tensorboard`)

### Changed

* Bump the version of tch-rs to 0.8.0 (`border-tch-agent`).
* Rename agents as following the convention in Rust (`border-tch-agent`).
* Bump the version of gym to 0.26 (`border-py-gym-env`)
* Remove the type parameter for array shape of gym environments (`border-py-gym-env`)
* Interface of Python-Gym interface (`border-py-gym-env`)<|MERGE_RESOLUTION|>--- conflicted
+++ resolved
@@ -1,18 +1,15 @@
 # Changelog
 
 ## v0.0.7 (20??-??-??)
-<<<<<<< HEAD
-=======
 
 ### Added
 
-Support MLflow tracking (`border-mlflow-tracking`) (https://github.com/taku-y/border/issues/2).
->>>>>>> 7ce76a76
+* Support MLflow tracking (`border-mlflow-tracking`) (https://github.com/taku-y/border/issues/2).
+* Add candle agent (`border-candle-agent`)
 
 ### Changed
 
 * Take `self` in the signature of `push()` method of replay buffer (`border-core`)
-* Add candle agent (`border-candle-agent`)
 * Fix a bug in `MlpConfig` (`border-tch-agent`)
 
 ## v0.0.6 (2023-09-19)
